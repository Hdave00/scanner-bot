# This utils file handles the helper functions for the database and functions of the database itself. 

import sqlite3
import os
import logging


# set a defined path to the reminders database
# use os maybe to ensure SQLite always tries to use the same place as the script instead of relying on the working dir?
BASE_DIR = os.path.dirname(os.path.abspath(__file__))
DB_PATH = os.path.join(BASE_DIR, "reminders.db")

<<<<<<< HEAD
# quick logging info
logging.info(f"DB_PATH = {DB_PATH}")
logging.info(f"DB directory exists? {os.path.exists(os.path.dirname(DB_PATH))}")
logging.info(f"DB directory writable? {os.access(os.path.dirname(DB_PATH), os.W_OK)}")
=======
logging.basicConfig(
    level=logging.INFO,
    format='%(asctime)s - %(levelname)s - %(message)s'
)
>>>>>>> f4e0d865

def init_db():
    """ init function to create the reminders database and if it does exist, open the db and read/write from and to it """

    # elaborate logging 
    logging.info(f"Initializing database at: {DB_PATH}")

    # add a set path so maybe i can ensure the path exists?
<<<<<<< HEAD
    os.makedirs(os.path.dirname(DB_PATH), exist_ok=True)

    try:
        conn = sqlite3.connect(DB_PATH)
        cursor = conn.cursor()
        cursor.execute("""
            CREATE TABLE IF NOT EXISTS reminders (
                id INTEGER PRIMARY KEY AUTOINCREMENT,
                user_id INTEGER NOT NULL,
                channel_id INTEGER NOT NULL,
                message TEXT NOT NULL,
                remind_time TEXT NOT NULL,
                dm INTEGER NOT NULL
            )
        """)
        conn.commit()
        logging.info("Reminders table ensured in database.")
    except sqlite3.Error as e:
        logging.error(f"Error initializing database: {e}")
    finally:
        conn.close()
=======
    logging.info(f"Init DB on v{DB_PATH}")
    os.makedirs(os.path.dirname(BASE_DIR), exist_ok=True)
    with open(fname, 'a'):
        os.utime(DB_PATH, None)
    
    conn = sqlite3.connect(DB_PATH)
    cursor = conn.cursor()
    cursor.execute("""
        CREATE TABLE IF NOT EXISTS reminders (
            id INTEGER PRIMARY KEY AUTOINCREMENT,
            user_id INTEGER NOT NULL,
            channel_id INTEGER NOT NULL,
            message TEXT NOT NULL,
            remind_time TEXT NOT NULL,
            dm INTEGER NOT NULL
        )
    """)
    conn.commit()
    conn.close()
    logging.info(f"Init DB successfull on v{DB_PATH}")
>>>>>>> f4e0d865



def get_user_reminders(user_id: int):
    """ Give user the option to cancel a reminder if they put one accidentally or made a mistake. """

    # create a connection to dbase, select all reminders of the user who made the command NOTE this funtion is tied to the "myreminder" command in attbot.py
    conn = sqlite3.connect("reminders.db")
    cursor = conn.cursor()
    cursor.execute(""" SELECT id, message, remind_time, dm FROM reminders WHERE user_id = ? """, (user_id,))

    rows = cursor.fetchall()
    conn.close()
    return rows 



# Command for adding a reminder, takes input of user it, channel id, the message to save as a string, time to be reminded as, as a string as well and the
# dm to send to the user 
def add_reminder(user_id: int, channel_id: int, message: str, remind_time: str, dm: bool):
    conn = sqlite3.connect("reminders.db")
    cursor = conn.cursor()
    cursor.execute("""INSERT INTO reminders (user_id, channel_id, message, remind_time, dm) VALUES (?, ?, ?, ?, ?)"""
                   ,(user_id, channel_id, message, remind_time, int(dm)))
    
    # commit the insertion and close connection
    conn.commit()
    conn.close()



# function to get reminders for the user, to see what and how many reminders they have
def get_reminders():
    conn = sqlite3.connect("reminders.db")
    cursor = conn.cursor()
    cursor.execute("SELECT id, user_id, channel_id, message, remind_time, dm FROM reminders")
    rows = cursor.fetchall()
    conn.close()
    return rows



# functionality delete a reminder if a user wishes to
def delete_reminder(reminder_id: int):
    conn = sqlite3.connect("reminders.db")
    cursor = conn.cursor()
    cursor.execute("DELETE FROM reminders WHERE id = ?", (reminder_id,))
    conn.commit()
    conn.close()<|MERGE_RESOLUTION|>--- conflicted
+++ resolved
@@ -10,17 +10,10 @@
 BASE_DIR = os.path.dirname(os.path.abspath(__file__))
 DB_PATH = os.path.join(BASE_DIR, "reminders.db")
 
-<<<<<<< HEAD
-# quick logging info
-logging.info(f"DB_PATH = {DB_PATH}")
-logging.info(f"DB directory exists? {os.path.exists(os.path.dirname(DB_PATH))}")
-logging.info(f"DB directory writable? {os.access(os.path.dirname(DB_PATH), os.W_OK)}")
-=======
 logging.basicConfig(
     level=logging.INFO,
     format='%(asctime)s - %(levelname)s - %(message)s'
 )
->>>>>>> f4e0d865
 
 def init_db():
     """ init function to create the reminders database and if it does exist, open the db and read/write from and to it """
@@ -29,29 +22,6 @@
     logging.info(f"Initializing database at: {DB_PATH}")
 
     # add a set path so maybe i can ensure the path exists?
-<<<<<<< HEAD
-    os.makedirs(os.path.dirname(DB_PATH), exist_ok=True)
-
-    try:
-        conn = sqlite3.connect(DB_PATH)
-        cursor = conn.cursor()
-        cursor.execute("""
-            CREATE TABLE IF NOT EXISTS reminders (
-                id INTEGER PRIMARY KEY AUTOINCREMENT,
-                user_id INTEGER NOT NULL,
-                channel_id INTEGER NOT NULL,
-                message TEXT NOT NULL,
-                remind_time TEXT NOT NULL,
-                dm INTEGER NOT NULL
-            )
-        """)
-        conn.commit()
-        logging.info("Reminders table ensured in database.")
-    except sqlite3.Error as e:
-        logging.error(f"Error initializing database: {e}")
-    finally:
-        conn.close()
-=======
     logging.info(f"Init DB on v{DB_PATH}")
     os.makedirs(os.path.dirname(BASE_DIR), exist_ok=True)
     with open(fname, 'a'):
@@ -72,7 +42,6 @@
     conn.commit()
     conn.close()
     logging.info(f"Init DB successfull on v{DB_PATH}")
->>>>>>> f4e0d865
 
 
 
